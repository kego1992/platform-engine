--- conflicted
+++ resolved
@@ -310,8 +310,6 @@
     assert story.next_block(story.line('2')) == story.tree['3']
 
 
-<<<<<<< HEAD
-=======
 def test_stories_context_for_function_call(story):
     assert story.context_for_function_call({}, {}) == {}
 
@@ -365,7 +363,6 @@
     }
 
 
->>>>>>> 50b5bc06
 def test_stories_next_block_nested(patch, story):
     story.tree = {
         '2': {'ln': '2', 'enter': '3', 'next': '3'},
