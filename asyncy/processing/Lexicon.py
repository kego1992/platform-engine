# -*- coding: utf-8 -*-

from .internal.HttpEndpoint import HttpEndpoint
from ..Containers import Containers
from ..Exceptions import ArgumentNotFoundError
from ..constants.ContextConstants import ContextConstants


class Lexicon:
    """
    Lexicon of possible line actions and their implementation
    """

    @staticmethod
    async def run(logger, story, line):
        """
        Runs a container with the resolution values as commands
        """
        container = line['container']
        if container == 'http-endpoint':
            """
            If the container is http-endpoint (a special service),
            then register the http method along with the path with the Server
            (also line). The Server will then make a HTTP call back to engine
            on an actual HTTP request, passing along the line to
            start executing from.
            """
            method = Lexicon.argument_by_name(story, line, 'method')
            if isinstance(method, str) is False:
                raise ArgumentNotFoundError(name='method',
                                            story=story, line=line)

            path = Lexicon.argument_by_name(story, line, 'path')
            if isinstance(path, str) is False:
                raise ArgumentNotFoundError(name='path',
                                            story=story, line=line)

            HttpEndpoint.register_http_endpoint(
                story=story, method=method,
                path=path, line=line['next']
            )

            next_line = story.next_block(line)
            return Lexicon.next_line_or_none(next_line)
        elif story.context.get(ContextConstants.server_request) is not None \
                and (container == 'request' or container == 'response'):
            output = HttpEndpoint.run(story, line)
            story.end_line(line['ln'], output=output,
                           assign=line.get('output'))
            return Lexicon.next_line_or_none(story.next_line(line['ln']))
        else:
            command = story.resolve_command(line)

            if command == 'log':
                story.end_line(line['ln'])
                return Lexicon.next_line_or_none(story.next_line(line['ln']))

            container = line['container']
            output = await Containers.exec(logger, story, line,
<<<<<<< HEAD
                                           container, command)
=======
                                           f'asyncy--{container}-1', command)
>>>>>>> 24a7c1fe
            story.end_line(line['ln'], output=output,
                           assign=line.get('output'))

            return Lexicon.next_line_or_none(story.next_line(line['ln']))

    @staticmethod
    def next_line_or_none(line):
        if line:
            return line['ln']

        return None

    @staticmethod
    def set(logger, story, line):
        value = story.resolve(line['args'][1])
        story.end_line(line['ln'], output=value, assign=line['args'][0])
        return story.next_line(line['ln'])['ln']

    @staticmethod
    def if_condition(logger, story, line):
        """
        Evaluates the resolution value to decide wheter to enter
        inside an if-block.
        """
        logger.log('lexicon-if', line, story.context)
        result = story.resolve(line['args'][0], encode=False)
        if result:
            return line['enter']
        return line['exit']

    @staticmethod
    def unless_condition(logger, story, line):
        logger.log('lexicon-unless', line, story.context)
        result = story.resolve(line['args'][0], encode=False)
        if result:
            return line['exit']
        return line['enter']

    @staticmethod
    async def for_loop(logger, story, line):
        """
        Evaluates a for loop
        """
        _list = story.resolve(line['args'][1], encode=False)
        output = line['args'][0]
        for item in _list:
            story.context[output] = item
            await Lexicon.run(logger, story, line['ln'])
        return line['exit']

    @staticmethod
    def argument_by_name(story, line, argument_name):
        return story.argument_by_name(line, argument_name)<|MERGE_RESOLUTION|>--- conflicted
+++ resolved
@@ -57,11 +57,7 @@
 
             container = line['container']
             output = await Containers.exec(logger, story, line,
-<<<<<<< HEAD
                                            container, command)
-=======
-                                           f'asyncy--{container}-1', command)
->>>>>>> 24a7c1fe
             story.end_line(line['ln'], output=output,
                            assign=line.get('output'))
 
