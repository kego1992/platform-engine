# -*- coding: utf-8 -*-
<<<<<<< HEAD
from ..constants.LineConstants import LineConstants
=======
import time

from asyncy import Metrics

>>>>>>> 50b5bc06
from .internal.HttpEndpoint import HttpEndpoint
from ..Containers import Containers
from ..Exceptions import ArgumentNotFoundError
from ..constants.ContextConstants import ContextConstants


class Lexicon:
    """
    Lexicon of possible line actions and their implementation
    """

    @staticmethod
    async def execute(logger, story, line):
        """
        Runs a service with the resolution values as commands
        """
        service = line[LineConstants.service]
        if service == 'http-endpoint':
            """
            If the service is http-endpoint (a special service),
            then register the http method along with the path with the Server
            (also line). The Server will then make a HTTP call back to engine
            on an actual HTTP request, passing along the line to
            start executing from.
            """
            method = Lexicon.argument_by_name(story, line, 'method')
            if isinstance(method, str) is False:
                raise ArgumentNotFoundError(name='method',
                                            story=story, line=line)

            path = Lexicon.argument_by_name(story, line, 'path')
            if isinstance(path, str) is False:
                raise ArgumentNotFoundError(name='path',
                                            story=story, line=line)

            await HttpEndpoint.register_http_endpoint(
                story=story, line=line, method=method,
                path=path, block=line['ln']
            )

            next_line = story.next_block(line)
            return Lexicon.next_line_or_none(next_line)
        elif story.context.get(ContextConstants.server_request) is not None \
                and (service == 'request' or service == 'response'):
            output = HttpEndpoint.run(story, line)
            story.end_line(line['ln'], output=output,
                           assign=line.get('output'))
            return Lexicon.next_line_or_none(story.line(line.get('next')))
        else:
            command = story.resolve_command(line)

            if command == 'log':
                story.end_line(line['ln'])
                return Lexicon.next_line_or_none(story.line(line.get('next')))

<<<<<<< HEAD
            service = line[LineConstants.service]
            output = await Containers.exec(logger, story, line,
                                           service, command)
=======
            container = line['container']

            start = time.time()

            output = await Containers.exec(logger, story, line,
                                           container, command)

            Metrics.container_exec_seconds_total.labels(
                story_name=story.name, container=container
            ).observe(time.time() - start)

>>>>>>> 50b5bc06
            story.end_line(line['ln'], output=output,
                           assign=line.get('output'))

            return Lexicon.next_line_or_none(story.line(line.get('next')))

    @staticmethod
    async def function(logger, story, line):
        """
        Functions are not executed when they're encountered.
        This method returns the next block's line number,
        if there are more statements to be executed.
        """
        return Lexicon.next_line_or_none(story.next_block(line))

    @staticmethod
    def next_line_or_none(line):
        if line:
            return line['ln']

        return None

    @staticmethod
    async def set(logger, story, line):
        value = story.resolve(line['args'][1])
        story.end_line(line['ln'], output=value, assign=line['args'][0])
        return Lexicon.next_line_or_none(story.line(line.get('next')))

    @staticmethod
    async def if_condition(logger, story, line):
        """
        Evaluates the resolution value to decide wheter to enter
        inside an if-block.
        """
        logger.log('lexicon-if', line, story.context)
        result = story.resolve(line['args'][0], encode=False)
        if result:
            return line['enter']
        return line['exit']

    @staticmethod
    def unless_condition(logger, story, line):
        logger.log('lexicon-unless', line, story.context)
        result = story.resolve(line['args'][0], encode=False)
        if result:
            return line['exit']
        return line['enter']

    @staticmethod
    async def for_loop(logger, story, line):
        """
        Evaluates a for loop
        """
        _list = story.resolve(line['args'][1], encode=False)
        output = line['args'][0]
        for item in _list:
            story.context[output] = item
            await Lexicon.execute(logger, story, line['ln'])
        return line['exit']

    @staticmethod
    def argument_by_name(story, line, argument_name):
        return story.argument_by_name(line, argument_name)<|MERGE_RESOLUTION|>--- conflicted
+++ resolved
@@ -1,12 +1,9 @@
 # -*- coding: utf-8 -*-
-<<<<<<< HEAD
 from ..constants.LineConstants import LineConstants
-=======
 import time
 
 from asyncy import Metrics
 
->>>>>>> 50b5bc06
 from .internal.HttpEndpoint import HttpEndpoint
 from ..Containers import Containers
 from ..Exceptions import ArgumentNotFoundError
@@ -62,23 +59,14 @@
                 story.end_line(line['ln'])
                 return Lexicon.next_line_or_none(story.line(line.get('next')))
 
-<<<<<<< HEAD
             service = line[LineConstants.service]
+            start = time.time()
             output = await Containers.exec(logger, story, line,
                                            service, command)
-=======
-            container = line['container']
-
-            start = time.time()
-
-            output = await Containers.exec(logger, story, line,
-                                           container, command)
-
             Metrics.container_exec_seconds_total.labels(
-                story_name=story.name, container=container
+                story_name=story.name, service=service
             ).observe(time.time() - start)
 
->>>>>>> 50b5bc06
             story.end_line(line['ln'], output=output,
                            assign=line.get('output'))
 
