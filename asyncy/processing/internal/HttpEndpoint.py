--- conflicted
+++ resolved
@@ -64,7 +64,7 @@
                 .add_callback(req.finish)
 
     @classmethod
-    async def register_http_endpoint(cls, story, method, path, block):
+    async def register_http_endpoint(cls, story, line, method, path, block):
         url = f'http://{story.app.config.gateway_url}/register'
 
         body = ujson.dumps({
@@ -79,7 +79,6 @@
             'headers': {
                 'Content-Type': 'application/json; charset=utf-8'
             },
-<<<<<<< HEAD
             'body': body
         }
 
@@ -95,45 +94,4 @@
                   + story.name + ' with the gateway'
 
             story.logger.log_raw('error', msg)
-            raise AsyncyError(message=msg)
-=======
-            body=ujson.dumps({
-                'method': method,
-                'endpoint': path,
-                'story_name': story.name,
-                'line': line
-            })
-        )
-
-        tries = 3
-
-        while tries > 0:
-            tries = tries - 1
-
-            http_client = httpclient.HTTPClient()
-
-            try:
-                http_client.fetch(req)
-                story.logger.log_raw(
-                    'info',
-                    'Registered successfully with the gateway')
-                return
-            except httpclient.HTTPError as e:
-                # HTTPError is raised for non-200 responses; the response
-                # can be found in e.response.
-                story.logger.log_raw(
-                    'error', 'The gateway sent a non 200 status; body=' +
-                             e.response.body)
-            except Exception as e:
-                # Other errors are possible, such as IOError.
-                story.logger.log_raw('error', 'Is the gateway up?' + str(e))
-            finally:
-                http_client.close()
-
-        msg = 'Exhausted all retries while ' \
-              'attempting to register story ' \
-              + story.name + ' with the gateway'
-
-        story.logger.log_raw('error', msg)
-        raise AsyncyError(message=msg, story=story, line=line)
->>>>>>> 5a92e533
+            raise AsyncyError(message=msg, story=story, line=line)