# -*- coding: utf-8 -*-
import os
import time
from json import JSONDecodeError, dumps, loads

from storyscript.resolver import Resolver

from .constants.LineConstants import LineConstants
from .utils import Dict


class Stories:

    def __init__(self, app, story_name, logger):
        self.app = app
        self.name = story_name
        self.logger = logger
        self.tree = app.stories[story_name]['tree']
        self.results = {}
        self.environment = None
        self.context = None
        self.containers = None
        self.repository = None
        self.version = None

    def line(self, line_number):
        if line_number is None:
            return None

        return self.tree[line_number]

    def sorted_lines(self):
        """
        Returns sorted line numbers
        """
        return sorted(self.tree.keys(), key=lambda x: int(x))

    def first_line(self):
        """
        Finds the first line of a story. The tree can start at lines other
        than '1' so the first line is not obvious.
        """
        return self.sorted_lines()[0]

    def line_has_parent(self, parent_line_number, line):
        """
        Looks up the hierarchy of this line to see if it
        belongs to a particular parent.

        :param parent_line_number: The parent line number
        :param line: The line to test
        :return: True if this line is a child of the parent (directly or
                 indirectly), False otherwise
        """

        # Fast test - this line is an immediate child of the parent.
        if parent_line_number == line.get('parent', None):
            return True

        while line is not None:
            my_parent_number = line.get('parent', None)

            if my_parent_number is None:
                return False

            if my_parent_number == parent_line_number:
                return True

            line = self.line(my_parent_number)

    def next_block(self, parent_line):
        """
        Given a parent_line, it skips through the block and returns the next
        line after this block.
        """
        next_line = parent_line

        while next_line.get('next') is not None:
            next_line = self.line(next_line['next'])

            # See if the next line is a block. If it is, skip through it.
            if next_line.get('enter', None) is not None \
                    and next_line.get('parent') == parent_line['ln']:
                next_line = self.next_block(next_line)

                if next_line is None:
                    return None

            if next_line.get('parent', None) != parent_line['ln']:
                break

        # We might have skipped through all the lines in this story,
        # and ended up on on the last line.
        # If this last line belongs to the same parent, then return None.
        # This check is required because the while loop breaks when it can't
        # find a next line.
        if next_line.get('parent') is not None \
                and self.line_has_parent(parent_line['ln'], next_line):
            return None

        return next_line

    def is_command(self, container, argument):
        """
        Checks whether argument is a command for the given container
        """
        if type(argument) is str or self.containers is None:
            return None

        if argument['$OBJECT'] == 'path':
            if len(argument['paths']) == 1:
                path = argument['paths'][0]
                if path in self.containers[container]['commands']:
                    return True

    def resolve(self, arg, encode=False):
        """
        Resolves line argument to their real value
        """
        if isinstance(arg, (str, int, float, bool)):
            self.logger.log('story-resolve', arg, arg)
            return arg

        # patch for $OBJECT=file
        is_file = (
            isinstance(arg, dict) and
            (arg['$OBJECT'] == 'file' or arg.get('type') == 'file')
        )
        # end patch

        result = Resolver.resolve(arg, self.context)

        # patch for $OBJECT=file
        if is_file:
            result = os.path.join('/tmp/cache', result.lstrip('/'))
        # end patch

        self.logger.log('story-resolve', arg, result)

        self.app.sentry_client.context.breadcrumbs.record(
            message=f'Resolved {arg} to {result}',
            category='resolver', level='debug'
        )

        # encode and escape then format for shell
        if encode:
            return self.encode(result)
        else:
            return result

    def encode(self, arg):
        if arg is None or isinstance(arg, bool):
            return dumps(arg)
        elif isinstance(arg, (list, dict)):
            arg = dumps(arg)
        else:
            arg = str(arg)
        return "'%s'" % arg.replace("'", "\'")

    def command_arguments_list(self, arguments):
        results = []

        if arguments:
            arg = arguments[0]
            # if first path is undefined assume command
            if (
                    isinstance(arg, dict) and
                    arg['$OBJECT'] == 'path' and
                    len(arg['paths']) == 1
            ):
                res = self.resolve(arguments.pop(0))
                if res is None:
                    results.append(arg['paths'][0])
                else:
                    results.append(self.encode(res))

        if arguments:
            for argument in arguments:
                results.append(self.resolve(argument, encode=True))

        return results

    def resolve_command(self, line):
        """
        Resolves arguments for a container line to produce a command
        that can be passed to docker
        """
<<<<<<< HEAD
        # TODO 09/05/2018: Look up asyncy.yml for this container,
        # and build the command.
        if line[LineConstants.service] == 'http-endpoint':
            return line[LineConstants.service]
=======
        if line['container'] == 'http-endpoint':
            return line['container']
>>>>>>> 50b5bc06

        if line[LineConstants.service] == 'log':
            args = line['args']
            if len(args) == 1:
                lvl = 'info'
                message = self.resolve(args[0])
            else:
                arguments = self.command_arguments_list(args)
                if arguments[0] not in ('info', 'warn', 'error', 'debug'):
                    lvl = 'info'
                else:
                    lvl = arguments.pop(0)
                message = ', '.join(arguments)

            self.logger.log_raw(lvl, message)
            return 'log'

        if self.is_command(line[LineConstants.service], line['args'][0]):
            command = line['args'][0]['paths'][0]
            arguments_list = self.command_arguments_list(line['args'][1:])
            arguments_list.insert(0, command)
            return ' '.join(arguments_list)

        return ' '.join(self.command_arguments_list(line['args']))

    def start_line(self, line_number):
        self.results[line_number] = {'start': time.time()}

    def end_line(self, line_number, output=None, assign=None):
        start = self.results[line_number]['start']

        if type(output) is bytes:
            output = output.decode('utf-8')

        if not isinstance(output, (list, dict)) and output:
            try:
                # try to load it as json
                output = loads(output)
            except JSONDecodeError:
                # strip the string of tabs, spaces, newlines
                output = output.strip()

        dictionary = {'output': output, 'end': time.time(), 'start': start}
        self.results[line_number] = dictionary

        # assign a variable to the output
        if assign:
            Dict.set(self.context, assign['paths'], output)

    def function_line_by_name(self, function_name):
        """
        Finds the line which declares a function by the name of `function_name`
        and returns it.

        If no such function could be found, it returns None.
        """
        next_line = self.line(self.first_line())
        while next_line is not None:
            if next_line.get('method', None) == 'function':
                if next_line['function'] == function_name:
                    return next_line

            next_line = self.next_block(next_line)

        return None

    def argument_by_name(self, line, argument_name):
        args = line.get('args')
        if args is None:
            return None

        for arg in args:
            if arg['$OBJECT'] == 'argument' and \
                    arg['name'] == argument_name:
                return self.resolve(arg['argument'])

        return None

    def context_for_function_call(self, line, function_line):
        """
        Prepares a new context for calling a function.
        This context consists of the arguments required by the function,
        and is copied over in a new map. As a result, the nature of function
        calls in Storyscript is call by value.

        Functions are executed in the following manner:
        1. Prepare a new context for the function
        2. Temporarily switch Stories#context to this new context
        3. Execute the function block
        4. Restore the original Stories#context and continue execution

        :return: A new context, which contains the arguments required (if any)
        """
        new_context = {}
        args = function_line.get('args', [])
        for arg in args:
            if arg['$OBJECT'] == 'argument':
                arg_name = arg['name']
                actual = self.argument_by_name(line, arg_name)
                Dict.set(new_context, [arg_name], actual)

        return new_context

    def set_context(self, context):
        self.context = context or {}

    def prepare(self, context=None):
        self.set_context(context)
        self.environment = self.app.environment or {}<|MERGE_RESOLUTION|>--- conflicted
+++ resolved
@@ -185,15 +185,8 @@
         Resolves arguments for a container line to produce a command
         that can be passed to docker
         """
-<<<<<<< HEAD
-        # TODO 09/05/2018: Look up asyncy.yml for this container,
-        # and build the command.
         if line[LineConstants.service] == 'http-endpoint':
             return line[LineConstants.service]
-=======
-        if line['container'] == 'http-endpoint':
-            return line['container']
->>>>>>> 50b5bc06
 
         if line[LineConstants.service] == 'log':
             args = line['args']
